from contact_analysis import pick_window, LigandContactAnalysis

<<<<<<< HEAD
from path_sampling import (
    SingleEnsembleTransition, NetworkFromTransitions,  # TODO: move
    StableContactsState, MultipleBindingEnsemble,
    MultipleBindingShootingPointSelector,
    StableContactsCommittorSimulation
)
=======
from path_sampling import StableContactsState

from . import version
>>>>>>> 2bc04933
<|MERGE_RESOLUTION|>--- conflicted
+++ resolved
@@ -1,14 +1,10 @@
 from contact_analysis import pick_window, LigandContactAnalysis
 
-<<<<<<< HEAD
 from path_sampling import (
     SingleEnsembleTransition, NetworkFromTransitions,  # TODO: move
     StableContactsState, MultipleBindingEnsemble,
     MultipleBindingShootingPointSelector,
     StableContactsCommittorSimulation
 )
-=======
-from path_sampling import StableContactsState
 
-from . import version
->>>>>>> 2bc04933
+from . import version